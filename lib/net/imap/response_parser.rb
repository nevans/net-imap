--- conflicted
+++ resolved
@@ -957,11 +957,8 @@
             when "X-GM-MSGID"           then x_gm_id            # GMail
             when "X-GM-THRID"           then x_gm_id            # GMail
             when "X-GM-LABELS"          then x_gm_labels        # GMail
-<<<<<<< HEAD
             when "PREVIEW"              then nstring            # PREVIEW   TODO:tests
-=======
             when "ANNOTATION"           then annotate__msgatt   # ANNOTATE  TODO:...
->>>>>>> b2c40a84
             else parse_error("unknown attribute `%s' for {%d}", name, n)
             end
           attr[name] = val
